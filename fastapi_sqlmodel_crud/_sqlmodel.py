--- conflicted
+++ resolved
@@ -445,18 +445,12 @@
             if orderBy:
                 stmt = stmt.order_by(*orderBy)
             stmt = stmt.limit(perPage).offset((page - 1) * perPage)
-<<<<<<< HEAD
-            results = await self.db.async_execute(stmt, on_close_pre=lambda r: r.all())
+            result = await self.db.async_execute(stmt).all()
             if using_custom_model:
-                data.items = [item[0] for item in results.all()]
+                data.items = [item[0] for item in result]
             else:
-                data.items = self.parser.conv_row_to_dict(results.all())
-            data.items = [self.schema_list.parse_obj(item) for item in data.items] if data.items else []
-=======
-            result = await self.db.async_execute(stmt)
-            data.items = self.parser.conv_row_to_dict(result.all())
+                data.items = self.parser.conv_row_to_dict(result)
             data.items = [self.list_item(item) for item in data.items] if data.items else []
->>>>>>> bbe76e74
             data.query = request.query_params
             data.filters = filters_data
             return BaseApiOut(data=data)
